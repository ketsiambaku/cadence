--- conflicted
+++ resolved
@@ -400,15 +400,7 @@
 	return
 }
 
-<<<<<<< HEAD
-func historyGarbageCleanupInfo(domainID, workflowID, runID string) string {
-	return fmt.Sprintf("%v:%v:%v", domainID, workflowID, runID)
-}
-
 func (w *workflowResetorImpl) setEventIDsWithHistory(msBuilder mutableState) (int64, error) {
-=======
-func (w *workflowResetorImpl) setEventIDsWithHistory(msBuilder mutableState) int64 {
->>>>>>> a19db1e6
 	history := msBuilder.GetHistoryBuilder().GetHistory().Events
 	firstEvent := history[0]
 	lastEvent := history[len(history)-1]
